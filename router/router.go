package router

import (
	"errors"
	"net/http"

	"github.com/awslabs/goformation/cloudformation"
	"github.com/gorilla/mux"
	//"github.com/docker/docker/api/types/mount"
)

// ErrNoEventsFound is thrown if a AWS::Serverless::Function is added to this
// router, but no API event sources exist for it.
var ErrNoEventsFound = errors.New("no events with type 'Api' were found")

// ServerlessRouter takes AWS::Serverless::Function and AWS::Serverless::API objects
// and creates a Go http.Handler with the correct paths/methods mounted
type ServerlessRouter struct {
	mux       *mux.Router
	mounts    []*ServerlessRouterMount
	usePrefix bool
}

// NewServerlessRouter creates a new instance of ServerlessRouter.
// If usePrefix is true then route matching is done using prefix instead of exact match
func NewServerlessRouter(usePrefix bool) *ServerlessRouter {
	return &ServerlessRouter{
		mux:       mux.NewRouter(),
		mounts:    []*ServerlessRouterMount{},
		usePrefix: usePrefix,
	}
}

// AddFunction adds a AWS::Serverless::Function to the router and mounts all of it's
// event sources that have type 'Api'
func (r *ServerlessRouter) AddFunction(f *cloudformation.AWSServerlessFunction, handler http.HandlerFunc) error {

	// Wrap GoFormation's AWS::Serverless::Function definition in our own, which provides
	// convenience methods for extracting the ServerlessRouterMount(s) from it.
	function := &AWSServerlessFunction{f, handler}
	mounts, err := function.Mounts()
	if err != nil {
		return err
	}

	if len(mounts) < 1 {
		return ErrNoEventsFound
	}

	//r.mounts = append(r.mounts, mounts...)
	err = r.mergeMounts(mounts)
	if err != nil {
		return err
	}

	return nil

}

// AddAPI adds a AWS::Serverless::Api resource to the router, and mounts all of it's API definition
func (r *ServerlessRouter) AddAPI(a *cloudformation.AWSServerlessApi) error {

	// Wrap GoFormation's AWS::Serverless::Api definition in our own, which provides
	// convenience methods for extracting the ServerlessRouterMount(s) from it.
	api := &AWSServerlessApi{a}
	mounts, err := api.Mounts()
	if err != nil {
		return err
	}

	//r.mounts = append(r.mounts, mounts...)
	err = r.mergeMounts(mounts)
	if err != nil {
		return err
	}

	return nil
}

// merges the various mount paths. mounts could be coming from a function as well as API
// definition. Mounts defined by an API do not have a handler, only a function ARN.
func (r *ServerlessRouter) mergeMounts(newMounts []*ServerlessRouterMount) error {
	for _, newMount := range newMounts {
		newMountExists := false

		for _, existingMount := range r.mounts {
			if newMount.Path == existingMount.Path && newMount.Method == existingMount.Method {
				newMountExists = true
				// if the new mount has a valid handler I override the existing one anyway
				if newMount.Handler != nil {
					existingMount.Handler = newMount.Handler
				}
			}
		}

		if !newMountExists {
			r.mounts = append(r.mounts, newMount)
		}
	}
	return nil
}

// AddStaticDir mounts a static directory provided, at the mount point also provided
func (r *ServerlessRouter) AddStaticDir(dirname string) {
	r.mux.NotFoundHandler = http.FileServer(http.Dir(dirname))
}

// Router returns the Go http.Handler for the router, to be passed to http.ListenAndServe()
func (r *ServerlessRouter) Router() http.Handler {

	// Mount all of the things!
	for _, mount := range r.Mounts() {
<<<<<<< HEAD
		r.mux.Handle(mount.GetMuxPath(), mount.Handler).Methods(mount.Methods()...)
=======
		route := r.mux.NewRoute().Handler(mount.Handler).Methods(mount.Methods()...)
		if r.usePrefix || mount.UsePrefix {
			route.PathPrefix(mount.Path)
		} else {
			route.Path(mount.Path)
		}
>>>>>>> ef5127a0
	}

	return r.mux

}

// Mounts returns a list of the mounts associated with this router
func (r *ServerlessRouter) Mounts() []*ServerlessRouterMount {
	return r.mounts
}<|MERGE_RESOLUTION|>--- conflicted
+++ resolved
@@ -110,16 +110,13 @@
 
 	// Mount all of the things!
 	for _, mount := range r.Mounts() {
-<<<<<<< HEAD
-		r.mux.Handle(mount.GetMuxPath(), mount.Handler).Methods(mount.Methods()...)
-=======
+		//r.mux.Handle(mount.GetMuxPath(), mount.Handler).Methods(mount.Methods()...)
 		route := r.mux.NewRoute().Handler(mount.Handler).Methods(mount.Methods()...)
 		if r.usePrefix || mount.UsePrefix {
-			route.PathPrefix(mount.Path)
+			route.PathPrefix(mount.GetMuxPath())
 		} else {
-			route.Path(mount.Path)
+			route.Path(mount.GetMuxPath())
 		}
->>>>>>> ef5127a0
 	}
 
 	return r.mux
