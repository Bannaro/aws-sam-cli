--- conflicted
+++ resolved
@@ -11,24 +11,17 @@
 // ServerlessRouterMount represents a single mount point on the API
 // Such as '/path', the HTTP method, and the function to resolve it
 type ServerlessRouterMount struct {
-<<<<<<< HEAD
 	Name     		string
 	Function 		*AWSServerlessFunction
 	Handler  		http.HandlerFunc
 	Path     		string
 	Method   		string
+	UsePrefix 		bool
+
 	// authorization settings
 	AuthType       string
 	AuthFunction   *AWSServerlessFunction
 	IntegrationArn *LambdaFunctionArn
-=======
-	Name      string
-	Function  *AWSServerlessFunction
-	Handler   http.HandlerFunc
-	Path      string
-	Method    string
-	UsePrefix bool
->>>>>>> ef5127a0
 }
 
 // Methods gets an array of HTTP methods from a AWS::Serverless::Function
